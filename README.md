# Exa-AToW Ontology

This ontology models the core entities and relationships involved in the **Exa-AToW**  project (part of the NumPEX PEPR initiative), focusing on high-performance computing (HPC) workflows, resources, and user interactions.

The ontology is serialized in **Turtle (TTL)** format and can be used in **Semantic Web** applications and **Linked Open Data (LOD)** environments.

https://cnherrera.github.io/Exa-AToW_onto/index-en.html


## 🔍 Ontology Concepts

The ontology defines key concepts for the ExA-AToW ecosystem:
(*Bold items indicate concepts that are under review*)
- **Job**: Represents computational tasks, job descriptions, submission metadata, scheduling attributes, and runtime behavior in HPC environments.
- **HPCResource**: Covers physical and virtual resources in HPC, including compute nodes, storage, interconnects, and infrastructure.
- **ProcessorIndicatorEstimator**: Groups estimation tools, metrics, and models used to assess processor indicators such as power consumption, thermal footprint, and die size.
- **PhysicalCharacteristic**: Captures physical and structural properties of HPC components like memory capacity, die size, material lifetime, and energy efficiency.
- **Workflow**: Encompasses workflow-related entities such as execution steps, workflow engines, orchestration strategies, and dependencies. Based on:  
  > Suter, F., et al. (2026). *A terminology for scientific workflow systems*. FGCS 174, 107974. [DOI](https://doi.org/10.1016/j.future.2025.107974)
- User: (TBD) Describes individuals or agents interacting with HPC systems, including identity attributes, roles, and behaviors.
- Authentication: (TBD) Models authentication concepts including credentials, identity validation, access protocols, and login activities.
- Digital Twins: (TBD)


## Ontology Contruction: For Exa-AToW partners! 
### `main_classes.json`
Describes each main concept (entity) in Exa-AToW. 

### sub_HPC_classes.json
  JSON file describing the HPC Resources main class. 
  Each area of the project should ahve a JSON filw with this information.

#### Entry example
Each project area should have its own JSON file using the same structure. This, ech partner should fill the required information.

`parent_class' can be omitted if the entry directly belongs (subclassOf) the class designed in the name of the JSON file.
<<<<<<< HEAD

```
{
=======
```
  {
>>>>>>> f8f13604
    "id": "ComputeNode",
    "parent_class": "HPCResource",
    "pref_label": {"en": "Node","fr": "Noeud"},
    "comment": {
       "en": "A physical or virtual server that executes computational jobs within a partition.",
       "fr": "Un serveur physique ou virtuel qui exécute des tâches de calcul au sein d'une partition."
    },
    "equivalent": ONTOLOGY.Name,
  },
```

## Adding properties

### Property Definitions
**Goal**: define relationships between *existing* classes using JSON property definitions.
For example, connect a `Processor' class to a `DieSize' class using a `hasDieSize' property.
Example:
```
{
    "id": "hasDieSize",
    "property_type": "DatatypeProperty",    
    "domain": "Processor",
    "range": "DieSize",
    "pref_label": {
    "en": "has die size",
    "fr": "a taille de puce"
    },
    "comment": {
    "en": "Processor has a die size, including a numeric value and a unit (e.g., mm2).",
    "fr": "Processeur a une taille de puce, incluant une valeur numérique et une unité (ex : mm2)."  
    }
}
```

### Steps:
**Option 1**: Add to existing file
Add your property to an existing properties*.json file if it fits that domain.

**Option 2**: Create new file
- Create a new file: properties_<your_field>.json (in files folder)
- Add your properties as an array
- Register the file in list_properties.json in the 'ontology_generator.py' file

## Adding instances
Only fixed instances will be included in the ontology.
To create instances for your area, create a JSON file with each instance defined as this (also see files/instances_workflow.json): 
Example:
```
    {
        "instance_name": "InMemory",
        "class_type": "DataManagementStorage",
        "pref_label": {"en": "In-Memory", "fr": "En mémoire"},
        "comment": {
            "en": "Data held in RAM.",
            "fr": "Données conservées en RAM."
        }

```


## 📁 Contents

- `exaatow-ontology.ttl`: Main ontology file
- `files/*.json`: JSON files describing each concept in the ontology, separated by classes, properties and fixed instances.
- `docs/`: HTML documentation generated with Wicodo. (TBD)

## Visualization

To visualize the ontology:

- Use WebVOWL (through the ontology webpage generated with Widoco: XXXX)
- visualization tool in the Python file:
```
# After loading the ontology:

onto.visualize_graph(
    output_file="my_ontology_visualization.html",
    height="600px",
    physics=False  # Disable physics for static layout

# open the html file with a browser

```


## Ontology Concepts

Key classes include:

    HPCResource → CPU, GPU, RAM, SSD, etc.

    AuthenticationEntity → User, AccessToken, Session

    DieSize, Workload, MemoryCapacity as datatype-linked concepts


<|MERGE_RESOLUTION|>--- conflicted
+++ resolved
@@ -34,14 +34,9 @@
 Each project area should have its own JSON file using the same structure. This, ech partner should fill the required information.
 
 `parent_class' can be omitted if the entry directly belongs (subclassOf) the class designed in the name of the JSON file.
-<<<<<<< HEAD
 
 ```
 {
-=======
-```
-  {
->>>>>>> f8f13604
     "id": "ComputeNode",
     "parent_class": "HPCResource",
     "pref_label": {"en": "Node","fr": "Noeud"},
