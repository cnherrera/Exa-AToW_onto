import os
import rdflib
from rdflib import Graph, Literal, Namespace, URIRef
from rdflib.namespace import RDF, RDFS, OWL, XSD, SKOS
<<<<<<< HEAD
from typing import Dict, Optional, Union, List
import json
import networkx as nx
from pyvis.network import Network
=======
from typing import Optional, Union, List, Dict, Any
import json
from pathlib import Path
>>>>>>> aa3d88bc

class ExaAToWOnto:
    """
    ExaAToW Ontology Management Class
    
    This class provides a structured approach to manage the ExaAToW ontology
    for HPC, digital twin, and energy consumption monitoring applications.
    """
    
    def __init__(self, base_uri: str = "https://raw.githubusercontent.com/cnherrera/Exa-AToW_onto/refs/heads/main/test_ontology_exaatow.ttl#"):
        """
        Initialize the ExaAToW ontology manager
        
        Args:
            base_uri (str): Base URI for the ExaAToW ontology namespace
        """
        self.base_uri = base_uri.rstrip() + ("#" if not base_uri.endswith("#") else "")
        self.EXAATOW = Namespace(self.base_uri)
        self.graph = Graph()

        self.json_file_mapping = {}
        
        # if we aren't running in the `files` directory, add it as a prefix
        if os.path.exists("files"):
            print("Prefixing file load with 'files' directory")
            self.json_dir = "files"
        else:
            self.json_dir = ""
        
        # Bind standard namespaces
        self._bind_namespaces()
        
        # Initialize basic structure
        self._init_basic_structure()
    
    def _bind_namespaces(self):
        """Bind all necessary namespaces to the graph"""
        namespaces = {
            "exa-atow": self.EXAATOW,
            "skos": SKOS,
            "owl": OWL,
            "rdf": RDF,
            "rdfs": RDFS,
            "xsd": XSD,
            "eurio" : Namespace("http://data.europa.eu/s66#"),
            "hpc_onto" : Namespace("https://hpc-fair.github.io/ontology/#")
        }

        for prefix, namespace in namespaces.items():
            self.graph.bind(prefix, namespace)

    def _resolve_uri(self, uri_or_name: Union[URIRef, str], namespace: Optional[Namespace] = None) -> URIRef:
        """
        Resolve a URI or name to a proper URIRef using a global namespace lookup
        
        Args:
            uri_or_name: URI string or local name
            namespace: Namespace to use for local names (defaults to EXAATOW)
            
        Returns:
            URIRef: Resolved URI reference
        """
        if isinstance(uri_or_name, URIRef):
            return uri_or_name
        
        if isinstance(uri_or_name, str):
            # Handle full URIs
            if uri_or_name.startswith('http'):
                return URIRef(uri_or_name)
            
            # Handle prefixed names like "xsd:string", "rdfs:label"
            if ':' in uri_or_name:
                prefix, local = uri_or_name.split(':', 1)
                prefix_lower = prefix.lower()
                
                # Look up namespace globally
                if prefix_lower in self.namespaces:
                    return self.namespaces[prefix_lower][local]
                else:
                    logger.warning(f"Unknown namespace prefix: {prefix}. Using EXAATOW namespace.")
                    return self.EXAATOW[uri_or_name]
            
            # Handle local names - use provided namespace or default to EXAATOW
            ns = namespace or self.EXAATOW
            return ns[uri_or_name]
        
        raise ValueError(f"Cannot resolve URI: {uri_or_name}")


    def add_triple(self, subject: Union[URIRef, str], 
                   predicate: Union[URIRef, str], 
                   obj: Union[URIRef, Literal, str]):
        """
        Add a triple to the ontology graph
        
        Args:
            subject: The subject of the triple
            predicate: The predicate of the triple
            obj: The object of the triple
        """
        # Convert strings to URIRef if needed
        if isinstance(subject, str):
            subject = URIRef(subject) if subject.startswith('http') else self.EXAATOW[subject]
        if isinstance(predicate, str):
            predicate = URIRef(predicate) if predicate.startswith('http') else self.EXAATOW[predicate]
        if isinstance(obj, str) and not obj.startswith('http'):
            obj = self.EXAATOW[obj]
        elif isinstance(obj, str):
            obj = URIRef(obj)
            
        self.graph.add((subject, predicate, obj))
    
    def add_class(self, class_name: str, 
              parent_class: Optional[Union[URIRef, str]] = None,
              pref_label: Optional[Union[str, dict]] = None,
              comment: Optional[Union[str, dict]] = None,
              equivalent=None,
              json_path: Optional[str] = None,
              ):
        """
        Add an OWL class to the ontology
 
        Args:
            class_name: Name of the class
            parent_class: Parent class (for subclass relationships)
            pref_label: Preferred label for the class. Can be a string (default "en") or dict with lang keys.
            comment: Comment describing the class. Can be a string (default "en") or dict with lang keys.
            equivalent: Optional equivalent class
            json_path: Optional path to the JSON file in which this class should be dumped
        """

<<<<<<< HEAD
        if json_path is not None:
            if self.json_dir not in json_path:
                json_path =  os.path.join(self.json_dir, json_path)
            self.json_file_mapping[class_name] = json_path

=======
        class_uri = self._resolve_uri(class_name)
        
>>>>>>> aa3d88bc
        # Add class declaration
        self.add_triple(class_uri, RDF.type, OWL.Class)

        # Add subclass relationship if parent is specified
        if parent_class:
            parent_uri = self._resolve_uri(parent_class)
            self.graph.add((class_uri, RDFS.subClassOf, parent_uri))

        # Add equivalent class
        if equivalent:
            equivalent_uri = self._resolve_uri(equivalent)
            self.graph.add((class_uri, OWL.equivalentClass, equivalent_uri))

        # Add prefLabel(s)
        if pref_label:
            self._add_dict_property(class_uri, SKOS.prefLabel, pref_label)

        # Add comment(s)
        if comment:
            self._add_dict_property(class_uri, RDFS.comment, comment)
                

    def _add_dict_property(self, subject: URIRef, predicate: URIRef, 
                                   value: Union[str, Dict[str, str]], default_lang: str = "en"):
        """
        Add a property that can have multiple language variants
        
        Args:
            subject: Subject URI
            predicate: Predicate URI
            value: String or dictionary of language->value mappings
            default_lang: Default language if value is a string
        """
        if isinstance(value, dict):
            for lang, text in value.items():
                self.graph.add((subject, predicate, Literal(text, lang=lang)))
        else:
            self.graph.add((subject, predicate, Literal(value, lang=default_lang)))
    
    
    def add_property(self, property_name: str, 
                     property_type: str = "ObjectProperty",
                     domain: Optional[Union[URIRef, str, List[Union[URIRef, str]]]] = None,
                     range_: Optional[Union[URIRef, str]] = None,
<<<<<<< HEAD
                     comment: Optional[Union[str, Dict[str, str]]] = None,
=======
                     comment: Optional[Union[str,dict]] = None,
                     pref_label: Optional[Union[str,dict]] = None,
>>>>>>> aa3d88bc
                     lang: str = "en"):
        """
        Add an OWL property to the ontology
        
        Args:
            property_name: Name of the property
            property_type: Type of property ("ObjectProperty", "DatatypeProperty", "AnnotationProperty")
            domain: Domain class for the property -> it can be a list or individual
            range_: Range class or datatype for the property
            comment: Comment describing the property
            lang: Language tag for comments


        - **OWL.ObjectProperty** vs **OWL.DatatypeProperty**: whether the property points to another class (object) or to a literal value (data).
        - **OWL.AnnotationProperty**: used only for annotations (metadata).
        - **OWL.inverseOf**: links a property to its inverse (e.g., hasPart inverse of isPartOf).
        - **OWL.FunctionalProperty**: means a subject can have at most one value for this property.
        - **OWL.TransitiveProperty**: if A relates to B and B relates to C, then A relates to C.
        - **OWL.SymmetricProperty**: if A relates to B, then B relates to A.
        - **OWL.AsymmetricProperty**: if A relates to B, B cannot relate to A.
        - **OWL.ReflexiveProperty**: everything is related to itself.
        - **OWL.IrreflexiveProperty**: nothing is related to itself.

        # Define property type and features
           g.add((p, RDF.type, OWL.ObjectProperty))
           g.add((p, RDF.type, OWL.FunctionalProperty))
           g.add((p, RDF.type, OWL.TransitiveProperty))

        """
        property_uri = self._resolve_uri(property_name)
        
        # Add property declaration
        property_types = {
            "ObjectProperty": OWL.ObjectProperty,
            "DatatypeProperty": OWL.DatatypeProperty,
            "AnnotationProperty": OWL.AnnotationProperty
        }
        
        if property_type not in property_types:
            raise ValueError(f"Invalid property type: {property_type}")
            
        self.graph.add((property_uri, RDF.type, property_types[property_type]))
        
        # Add domain(s)
        if domain:
            domains = domain if isinstance(domain, list) else [domain]
            for d in domains:
<<<<<<< HEAD
                d_uri = self.EXAATOW[d] if isinstance(d, str) else d
                self.graph.add((property_uri, RDFS.domain, d_uri))

=======
                d_uri = self._resolve_uri(d)
                self.graph.add((property_uri, RDFS.domain, d_uri))   
        
>>>>>>> aa3d88bc
        # Add range
        if range_:
            if isinstance(range_, str):
                range_ =  self.EXAATOW[range_] if not range_.startswith('http') else URIRef(range_)
            self.graph.add((property_uri, RDFS.range, range_))

            
        # Add prefLabel(s)
        if pref_label:
            self._add_dict_property(property_uri, SKOS.prefLabel, pref_label)

        # Add comment(s)
        if comment:
            self._add_dict_property(property_uri, RDFS.comment, comment)
            
    
    def add_instance(self, instance_name: str, 
                     class_type: Union[URIRef, str],
                     properties: Optional[dict] = None):
        """
        Add an instance (individual) to the ontology
        
        Args:
            instance_name: Name of the instance
            class_type: Class that this instance belongs to
            properties: Dictionary of properties and their values
        """
        instance_uri = self.EXAATOW[instance_name]
        
        # Convert class_type to URIRef if needed
        if isinstance(class_type, str):
            class_type = self.EXAATOW[class_type]
        
        # Add instance declaration
        self.graph.add((instance_uri, RDF.type, class_type))
        
        # Add properties if provided
        if properties:
            for prop, value in properties.items():
                prop_uri = self.EXAATOW[prop] if isinstance(prop, str) else prop
                if isinstance(value, str):
                    value = Literal(value)
                elif isinstance(value, (int, float)):
                    value = Literal(value)
                elif isinstance(value, bool):
                    value = Literal(value)
                self.graph.add((instance_uri, prop_uri, value))

    def load_and_add_classes(self, json_file, default_parent_class):
        """Load classes from JSON file and add them with fallback parent class."""
        
        with open(json_file, "r", encoding="utf-8") as f:
            s_classes = json.load(f)
    
        for s_class in s_classes:
<<<<<<< HEAD
            # print(s_class)
=======
>>>>>>> aa3d88bc
            self.add_class(
                s_class["id"],
                pref_label=s_class["pref_label"],
                parent_class=s_class.get("parent_class", default_parent_class),
                comment=s_class["comment"]
             )
<<<<<<< HEAD
            
            self.json_file_mapping[s_class["id"]] = json_file

    
=======

    def load_and_add_properties(self, json_file):
        """Load properties from JSON file and add them to the ontology."""
        with open(json_file, "r", encoding="utf-8") as f:
            properties = json.load(f)

        for prop in properties:
                self.add_property(
                    property_name=prop.get("id"),
                    property_type=prop.get("property_type", "ObjectProperty"),
                    domain=prop.get("domain"),
                    range_=prop.get("range"),
                    comment=prop.get("comment"),
                    pref_label=prop.get("pref_label")
#                    inverse_of=prop.get("inverse_of")
                    )

                    
>>>>>>> aa3d88bc
    def _init_basic_structure(self):
        """Initialize the basic structure of the ExaAToW ontology"""

        #--------------
        # Core Classes
        #--------------

        # Read JSON file with main classes
        self.load_and_add_classes(os.path.join(self.json_dir, "main_classes.json"), None)

        #--------------------
        # Adding subclasses
        #--------------------

        # dictionary of subclasses and their default parent class
        subclasses = {
            "sub_HPC_classes.json": "HPCResource",
            "sub_PIE_classes.json": "ProcessorIndicatorEstimator",
            "sub_PhysChar_classes.json": "PhysicalCharacteristic",
            "sub_Job_class.json": "Job",
            # "sub_Workflow_classes.json": "Workflow",
        }
        
        # add all subclasses
        for sub_file, parent in subclasses.items():
            self.load_and_add_classes(os.path.join(self.json_dir, sub_file), parent)

<<<<<<< HEAD
=======
        # Workflow subclasses: Add using add_class
        self.load_and_add_classes("sub_Workflow_classes.json", "Workflow")
        
>>>>>>> aa3d88bc
# Missing: link between subclasses.
# CPU and GPU has specufucations, i.,e. DieSize (property), Workload, 

# Supercomputer has name, etc.


        #Adding properties for Workflow
        self.load_and_add_properties("properties_workflow.json")




        #----------------------------------------
        # Properties definition
        #----------------------------------------

        prop_cpu_gpu = [{"rang": "DieSize", "comm":"CPU, GPU has a die size."}, {}]
        self.add_property("hasDieSize", 
                      property_type="DatatypeProperty",
                     domain=["CPU","GPU"],
                      range_="DieSize",
                      comment="CPU, GPU has a die size.")

        self.add_property("hasValue",
                          property_type="DatatypeProperty",
                          domain="DieSize",
                          range_="XSD:decimal",
                          comment={"en": "Numeric value.","fr": "Valeur numérique."})
        
        self.add_property("hasUnit", property_type="DatatypeProperty", domain="DieSize", range_="XSD:string",
            comment={ "en": "Unit of measurement (e.g., mm²).", "fr": "Unité de mesure (ex. : mm²)."})
        

#Instances:
#ex:cpu1 a ex:CPU ;
#        ex:hasDieSize ex:diesize1 .

#ex:diesize1 a ex:DieSize ;
#        ex:dieSizeValue "42.5"^^xsd:decimal ;
#        ex:unit "mm²" .

#properties:
#CPU hasFeature DieSize
#GPU hasFeature DieSize
#CPU hasFeature Workload
#GPU hasFeature Workload
#XXX hasFeature lifetime
#RAM, SSD, HDD hasFeature MemoryCapacity
        
        # Energy and Digital Twin Classes
        self.add_class("EnergyConsumption", 
                      pref_label="Energy Consumption",
                      comment="Represents a measurement of energy usage.")
        
        self.add_class("DigitalTwin", 
                      pref_label="Digital Twin",
                      comment="Represents a virtual representation of a physical or logical entity.")
        
        self.add_class("SimulationResult",
                      parent_class = "DigitalTwin",
                      pref_label="Simulation Result",
                      comment="Represents the outcome of a simulation performed by a Digital Twin.")
        
        # Object Properties
        self.add_property("authenticates", 
                         property_type="ObjectProperty",
                         domain="User",
                         range_="Authentication",
                         comment="Relates a User to an Authentication event.")

        self.add_property("hasProperty"
                          )


        self.add_property("hasFlowType", 
                         property_type="ObjectProperty",
                         domain="Workflow",
                         range_="FlowType",
                         comment="Specifies the flow type of the workflow (task-based, iterative, or data-driven).")
    
    def serialize(self, format: str = "turtle", destination: Optional[str] = None):
        """
        Serialize the ontology to a file or return as string
        
        Args:
            format: Serialization format (turtle, xml, n3, json-ld, etc.)
            destination: File path to save the ontology (optional)
        
        Returns:
            str: Serialized ontology if no destination is provided
        """
        if destination:
            self.graph.serialize(destination=destination, format=format)
            return f"Ontology saved to {destination}"
        else:
            return self.graph.serialize(format=format)
    

    def visualize_graph(self, output_file="ontology_graph.html", height="800px", physics=True):
        """
        Create an enhanced interactive visualization of the ontology

        Args:
            output_file (str, optional): Filename for the output HTML file. Defaults to "ontology_graph.html".
            height (str, optional): Height of the visualization. Defaults to "800px".
            physics (bool, optional): Whether to enable physics simulation. Defaults to True.

        Returns:
            Network: PyVis Network object containing the visualization

        Example:
            # Create a visualization with default settings
            net = onto.visualize_graph()

            # Create a visualization with custom settings
            net = onto.visualize_graph(
                output_file="project_network.html",
                height="1000px",
                physics=False
            )
        """

        G = nx.DiGraph()

        # Store class types
        class_types = {}
        for s, p, o in self.graph.triples((None, RDF.type, None)):
            if o != RDFS.Class and isinstance(s, URIRef):
                class_types[str(s)] = str(o).split('#')[-1]

        # Add class nodes with labels
        for entity, entity_type in class_types.items():
            labels = list(self.graph.objects(URIRef(entity), RDFS.label))
            label = str(labels[0]) if labels else entity.split('#')[-1]
            descriptions = list(self.graph.objects(URIRef(entity), RDFS.comment))
            title = str(descriptions[0]) if descriptions else label
            G.add_node(entity, label=label, title=title, group=entity_type)

        # Add edges for subclass relationships (blue)
        for s, p, o in self.graph.triples((None, RDFS.subClassOf, None)):
            if str(s) in class_types and str(o) in class_types:
                G.add_edge(str(s), str(o), label="subClassOf", title="subClassOf", color='blue')

        # Add edges for object properties (red)
        for s, p, o in self.graph.triples((None, None, None)):
            if isinstance(s, URIRef) and isinstance(o, URIRef) and str(s) in class_types and str(o) in class_types:
                pred_labels = list(self.graph.objects(p, RDFS.label))
                pred_label = str(pred_labels[0]) if pred_labels else str(p).split('#')[-1]
                G.add_edge(str(s), str(o), label=pred_label, title=pred_label, color='red')

        # Create pyvis network
        net = Network(height=height, width="100%", directed=True, notebook=False)

        # Configure physics
        if physics:
            net.barnes_hut(spring_length=200, spring_strength=0.05, damping=0.09, gravity=-80)
        else:
            net.toggle_physics(False)

        # Add nodes and edges from NetworkX
        net.from_nx(G)

        # Customize visualization
        net.set_options("""
        var options = {
          "nodes": {
            "font": { "size": 14, "face": "Arial" },
            "borderWidth": 2,
            "shadow": true
          },
          "edges": {
            "smooth": { "enabled": true, "type": "dynamic" },
            "arrows": { "to": { "enabled": true, "scaleFactor": 0.5 } },
            "font": { "size": 12, "align": "middle" },
            "shadow": true
          },
          "interaction": {
            "hover": true,
            "navigationButtons": true,
            "keyboard": true
          }
        }
        """)

        # Save visualization
        net.save_graph(output_file)
        print(f"Graph visualization saved to {output_file}")

        return net

    def get_graph(self):
        """Return the RDF graph"""
        return self.graph
    
    def get_namespace(self):
        """Return the ExaAToW namespace"""
        return self.EXAATOW
    
    def create_json_mapping(self) -> Dict[str, Dict[str, Union[str, Dict[str, str]]]]:
        """Create a dictionary mapping JSON files to their corresponding entries"""
        translate = {
            "prefLabel": "pref_label",
            "subClassOf": "parent_class",
            "type": None,
        }

        data = {}
        for item in self.graph:
            # Each node on the rdf graph consists of 3 values
            # (id, key, value)
            # Where id is the JSON representation
            # We must collect these key: val pairs onto their respective
            # JSON identifier before dumping

            # Group by id
            id = str(item[0]).split("#")[-1]

            # get the key of the key: val pair   
            key = str(item[1]).split("#")[-1]
            # translate from rdf term to json term
            # we default to the key itself, in case there are no translations available
            key = translate.get(key, key)
            # set translation to None to avoid dumping this key
            if key is None:
                continue
            # We need to select between a simple key: val and the language subtree
            if isinstance(item[2], URIRef):
                val = str(item[2]).split("#")[-1]
            # Literal is used for comments and labels, collect them into a properly nested dict
            elif isinstance(item[2], Literal):
                val = {item[2].language: item[2].value}            
            else:
                continue

            # Create this entry if it does not exist
            if id not in data:
                data[id] = {}

            if key in data[id] and isinstance(data[id][key], dict):
                # If the dictionary already exists, we need to ensure that the keys
                # are sorted to prevent the json files randomising the order every time
                tmp = data[id][key]
                tmp.update(val)
                val = dict(sorted(tmp.items()))

            data[id][key] = val

        return data

    def dump_to_json(self) -> None:
        print("Dumping ontology to json")

        # collect the data
        # This is a dict of {id: {data}}
        mapping = self.create_json_mapping()
        print(f"  We have {len(mapping)} entries in the graph derived mapping.\n")

        # for efficient file writing, we should group by file
        # entries without a file go in None
        # the end result of this should be a dict in the form:
        # {path: {id: {data}}}

        # key ordering for json output
        # id is always first, so not needed here
        key_order = ["parent_class", "pref_label", "comment"]
        file_grouping = {}
        for id, data in mapping.items():

            file = self.json_file_mapping.get(id, None)

            if file not in file_grouping:
                file_grouping[file] = {}

            # we need to ensure a common ordering of the keys
            # easiest to add the id into the data here
            tmp = {"id": id}

            for item in key_order:
                val = data.pop(item, None)

                if val is None:
                    continue

                tmp[item] = val  # type: ignore

            tmp.update(data)  # type: ignore

            file_grouping[file][id] = tmp

        # Now write the JSON
        for file, entries in file_grouping.items():
            if file is None:
                continue
            print(f"Treating file: {file}")
            print("  Loading existing ids", end="... ")
            try:
                if not os.path.exists(file):
                    existing_id_ordering = []
                    print("File not found, will be created.")
                else:
                    with open(file, "r") as o:
                        existing_id_ordering = [item["id"] for item in json.load(o)]
                    print(f"Done ({len(existing_id_ordering)})")
            except:
                print("Error")
                raise

            output = []
            for id in existing_id_ordering:
                data = entries.pop(id)
                output.append(data)

            for id, data in entries.items():
                output.append(data)

            with open(file, "w+") as o:
                json.dump(output, o, indent=2, ensure_ascii=False)
                o.write("\n")

        if len(file_grouping[None]) > 0:
            print(f"\nWarning: {len(file_grouping[None])} entries were not written (Do they have an assigned JSON file?)")
        
            for id in file_grouping[None]:
                print(f"  {id}")


# Example usage
if __name__ == "__main__":
    # Create an instance of the ontology
    onto = ExaAToWOnto()
    
    # Add a custom class
#    onto.add_class("CustomResource", 
#                   parent_class="HPCResource",
#                   pref_label="Custom Resource",
#                   comment="A custom HPC resource type.")
    
    # Add a custom property
#    onto.add_property("hasCustomProperty", 
#                      property_type="DatatypeProperty",
#                      domain="CustomResource",
#                      range_="http://www.w3.org/2001/XMLSchema#string",
#                      comment="A custom property for custom resources.")
    
    # Add an instance
#    onto.add_instance("myCustomResource", 
#                      "CustomResource",
#                      properties={"hasCustomProperty": "example_value"})
    
    # Print the ontology in Turtle format
    print(onto.serialize(destination="exaatow_ontology.ttl",format="turtle"))<|MERGE_RESOLUTION|>--- conflicted
+++ resolved
@@ -2,16 +2,11 @@
 import rdflib
 from rdflib import Graph, Literal, Namespace, URIRef
 from rdflib.namespace import RDF, RDFS, OWL, XSD, SKOS
-<<<<<<< HEAD
-from typing import Dict, Optional, Union, List
+from typing import Dict, Optional, Union, List, Any
 import json
 import networkx as nx
 from pyvis.network import Network
-=======
-from typing import Optional, Union, List, Dict, Any
-import json
 from pathlib import Path
->>>>>>> aa3d88bc
 
 class ExaAToWOnto:
     """
@@ -143,16 +138,13 @@
             json_path: Optional path to the JSON file in which this class should be dumped
         """
 
-<<<<<<< HEAD
         if json_path is not None:
             if self.json_dir not in json_path:
                 json_path =  os.path.join(self.json_dir, json_path)
             self.json_file_mapping[class_name] = json_path
 
-=======
         class_uri = self._resolve_uri(class_name)
         
->>>>>>> aa3d88bc
         # Add class declaration
         self.add_triple(class_uri, RDF.type, OWL.Class)
 
@@ -197,12 +189,8 @@
                      property_type: str = "ObjectProperty",
                      domain: Optional[Union[URIRef, str, List[Union[URIRef, str]]]] = None,
                      range_: Optional[Union[URIRef, str]] = None,
-<<<<<<< HEAD
-                     comment: Optional[Union[str, Dict[str, str]]] = None,
-=======
                      comment: Optional[Union[str,dict]] = None,
                      pref_label: Optional[Union[str,dict]] = None,
->>>>>>> aa3d88bc
                      lang: str = "en"):
         """
         Add an OWL property to the ontology
@@ -250,15 +238,9 @@
         if domain:
             domains = domain if isinstance(domain, list) else [domain]
             for d in domains:
-<<<<<<< HEAD
-                d_uri = self.EXAATOW[d] if isinstance(d, str) else d
-                self.graph.add((property_uri, RDFS.domain, d_uri))
-
-=======
                 d_uri = self._resolve_uri(d)
                 self.graph.add((property_uri, RDFS.domain, d_uri))   
         
->>>>>>> aa3d88bc
         # Add range
         if range_:
             if isinstance(range_, str):
@@ -314,22 +296,15 @@
             s_classes = json.load(f)
     
         for s_class in s_classes:
-<<<<<<< HEAD
-            # print(s_class)
-=======
->>>>>>> aa3d88bc
             self.add_class(
                 s_class["id"],
                 pref_label=s_class["pref_label"],
                 parent_class=s_class.get("parent_class", default_parent_class),
                 comment=s_class["comment"]
              )
-<<<<<<< HEAD
             
             self.json_file_mapping[s_class["id"]] = json_file
 
-    
-=======
 
     def load_and_add_properties(self, json_file):
         """Load properties from JSON file and add them to the ontology."""
@@ -347,8 +322,7 @@
 #                    inverse_of=prop.get("inverse_of")
                     )
 
-                    
->>>>>>> aa3d88bc
+
     def _init_basic_structure(self):
         """Initialize the basic structure of the ExaAToW ontology"""
 
@@ -376,12 +350,10 @@
         for sub_file, parent in subclasses.items():
             self.load_and_add_classes(os.path.join(self.json_dir, sub_file), parent)
 
-<<<<<<< HEAD
-=======
         # Workflow subclasses: Add using add_class
         self.load_and_add_classes("sub_Workflow_classes.json", "Workflow")
         
->>>>>>> aa3d88bc
+
 # Missing: link between subclasses.
 # CPU and GPU has specufucations, i.,e. DieSize (property), Workload, 
 
